--- conflicted
+++ resolved
@@ -6,6 +6,7 @@
 # https://pypi.python.org/pypi/numericalunits
 import numericalunits as nu
 
+# https://github.com/usnistgov/DataModelDict
 from DataModelDict import DataModelDict as DM
 
 # http://www.numpy.org/
@@ -13,8 +14,6 @@
 
 # atomman imports
 from .compatibility import iteritems, range, stringtype
-
-from DataModelDict import DataModelDict as DM
 
 def build_unit():
     """
@@ -198,7 +197,6 @@
     return np.asarray(value) / units
 
 def value_unit(term):
-<<<<<<< HEAD
     """
     Reads numerical value from dictionary containing 'value' and 'unit' keys.
     
@@ -216,66 +214,13 @@
     """
     unit = term.get('unit', None)
     value = set_in_units(term['value'], unit)
-=======
-    """Used for dictionary elements with value, (index,) unit keys"""
-    unit = term.get('unit', None)
-    value = set_in_units(term['value'], unit)
-    
-    if 'index' in term:
-        indices = []
-        for index in term['index']:
-            indices.append(np.array(index.split(), dtype='int64'))
-        indices = np.array(indices)
-
-        newvalue = np.zeros(tuple(np.max(indices, axis=0)))
-        newvalue[list((indices-1).T)] = value
-        value = newvalue
+    
+    if 'shape' in term:
+        shape = tuple(term['shape'])
+        value = value.reshape(shape)
     
     return value
     
-def model(value, units):
-    """Generates DataModelDict representation of data"""
-    
-    datamodel = DM()
-    
-    value = get_in_units(value, units)
-    
-    # Single value
-    if value.ndim == 0:
-        datamodel['value'] = value
-    
-    # 1D array
-    elif value.ndim == 1:
-        datamodel['value'] = list(value)
-    
-    # Higher-order tensor
-    else:
-        shape = value.shape
-        datamodel['value'] = list(value.flatten())
-        
-        datamodel['index'] = []
-        for index in np.array(np.unravel_index(range(len(datamodel['value'])), shape)).T:
-            strindex = []
-            for i in index:
-                strindex.append(str(i+1))
-            datamodel['index'].append(' '.join(strindex))
-        
-    datamodel['unit'] = units
-    return datamodel
->>>>>>> 94e8e647
-    
-    if 'index' in term:
-        indices = []
-        for index in term['index']:
-            indices.append(np.array(index.split(), dtype='int64'))
-        indices = np.array(indices)
-
-        newvalue = np.zeros(tuple(np.max(indices, axis=0)))
-        newvalue[list((indices-1).T)] = value
-        value = newvalue
-    
-    return value
-
 def error_unit(term):
     """
     Reads numerical error from dictionary containing 'error' and 'unit' keys.
@@ -295,18 +240,12 @@
     unit = term.get('unit', None)
     error = set_in_units(term['error'], unit)
     
-    if 'index' in term:
-        indices = []
-        for index in term['index']:
-            indices.append(np.array(index.split(), dtype='int64'))
-        indices = np.array(indices)
-
-        newvalue = np.zeros(tuple(np.max(indices, axis=0)))
-        newvalue[list((indices-1).T)] = error
-        error = newvalue
+    if 'shape' in term:
+        shape = tuple(term['shape'])
+        error = error.reshape(shape)
     
     return error
-
+    
 def model(value, units, error=None):
     """
     Generates DataModelDict representation of data.
@@ -345,19 +284,14 @@
         if error is not None:
             datamodel['error'] = list(error)
             
-    # Higher-order tensor
+    # Higher-order array requires shape
     else:
         shape = value.shape
         datamodel['value'] = list(value.flatten())
         if error is not None:
             datamodel['error'] = list(error.flatten())
-        datamodel['index'] = []
-        for index in np.array(np.unravel_index(range(len(datamodel['value'])), shape)).T:
-            strindex = []
-            for i in index:
-                strindex.append(str(i+1))
-            datamodel['index'].append(' '.join(strindex))
-        
+        datamodel['shape'] = list(shape)
+    
     datamodel['unit'] = units
     return datamodel
 
@@ -470,12 +404,6 @@
     # Else assume units is already a number
     else:
         return units
-   
-<<<<<<< HEAD
+
 # Initial reset.  Only called first time module is loaded.
-=======
-        
-#Initial build and reset.  Only called first time module is loaded
-build_unit()
->>>>>>> 94e8e647
 reset_units()